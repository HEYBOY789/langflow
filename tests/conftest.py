--- conflicted
+++ resolved
@@ -7,12 +7,9 @@
 from langflow.services.auth.utils import get_password_hash
 from langflow.services.database.models.flow.flow import Flow, FlowCreate
 from langflow.services.database.models.user.user import User, UserCreate
-<<<<<<< HEAD
 import orjson
-=======
 from langflow.services.database.utils import session_getter
 from langflow.services.getters import get_db_manager
->>>>>>> 758d5ac9
 import pytest
 from fastapi.testclient import TestClient
 from httpx import AsyncClient
@@ -58,7 +55,6 @@
         yield client
 
 
-<<<<<<< HEAD
 @pytest.fixture(name="session")
 def session_fixture():
     engine = create_engine(
@@ -67,22 +63,6 @@
     SQLModel.metadata.create_all(engine)
     with Session(engine) as session:
         yield session
-
-
-@pytest.fixture(name="client")
-def client_fixture(session: Session, monkeypatch):
-    def get_session_override():
-        return session
-
-    monkeypatch.setenv("LANGFLOW_AUTO_LOGIN", False)
-    from langflow.main import create_app
-
-    app = create_app()
-
-    app.dependency_overrides[get_session] = get_session_override
-    with TestClient(app) as client:
-        yield client
-    app.dependency_overrides.clear()
 
 
 class Config:
@@ -123,25 +103,14 @@
         return session
 
     from langflow.main import create_app
-=======
-# Create client fixture for FastAPI
-# @pytest.fixture(scope="module", autouse=True)
-# def client():
-#     from langflow.main import create_app
->>>>>>> 758d5ac9
-
-#     app = create_app()
-
-<<<<<<< HEAD
+
+    app = create_app()
+
     app.dependency_overrides[get_session] = get_session_override
     with TestClient(app) as client:
         yield client
     app.dependency_overrides.clear()
     monkeypatch.undo()
-=======
-#     with TestClient(app) as client:
-#         yield client
->>>>>>> 758d5ac9
 
 
 def get_graph(_type="basic"):
@@ -189,20 +158,16 @@
         return f.read()
 
 
-<<<<<<< HEAD
 @pytest.fixture
 def json_flow_with_prompt_and_history():
     with open(pytest.BASIC_CHAT_WITH_PROMPT_AND_HISTORY, "r") as f:
         return f.read()
-=======
-@pytest.fixture(name="session")
-def session_fixture():
-    engine = create_engine(
-        "sqlite://", connect_args={"check_same_thread": False}, poolclass=StaticPool
-    )
-    SQLModel.metadata.create_all(engine)
-    with Session(engine) as session:
-        yield session
+
+
+@pytest.fixture
+def json_vector_store():
+    with open(pytest.VECTOR_STORE_PATH, "r") as f:
+        return f.read()
 
 
 @pytest.fixture(name="client", autouse=True)
@@ -211,21 +176,15 @@
     db_dir = tempfile.mkdtemp()
     db_path = Path(db_dir) / "test.db"
     monkeypatch.setenv("LANGFLOW_DATABASE_URL", f"sqlite:///{db_path}")
-    # monkeypatch.setenv("LANGFLOW_AUTO_LOGIN", 1)
+    monkeypatch.setenv("LANGFLOW_AUTO_LOGIN", False)
 
     def get_session_override():
         return session
 
     from langflow.main import create_app
->>>>>>> 758d5ac9
-
-
-<<<<<<< HEAD
-@pytest.fixture
-def json_vector_store():
-    with open(pytest.VECTOR_STORE_PATH, "r") as f:
-        return f.read()
-=======
+
+    app = create_app()
+
     # app.dependency_overrides[get_session] = get_session_override
     with TestClient(app) as client:
         yield client
@@ -233,20 +192,6 @@
     monkeypatch.undo()
     # clear the temp db
     db_path.unlink()
->>>>>>> 758d5ac9
-
-
-# @contextmanager
-# def session_getter():
-#     try:
-#         session = Session(engine)
-#         yield session
-#     except Exception as e:
-#         print("Session rollback because of exception:", e)
-#         session.rollback()
-#         raise
-#     finally:
-#         session.close()
 
 
 # create a fixture for session_getter above
