import { ReactElement, ReactNode, SetStateAction } from "react";
import { ReactFlowJsonObject } from "reactflow";
import { InputOutput } from "../../constants/enums";
import { APIClassType, APITemplateType, TemplateVariableType } from "../api";
import { ChatMessageType } from "../chat";
import { FlowStyleType, FlowType, NodeDataType, NodeType } from "../flow/index";
import { sourceHandleType, targetHandleType } from "./../flow/index";
export type InputComponentType = {
  autoFocus?: boolean;
  onBlur?: (event: React.FocusEvent<HTMLInputElement>) => void;
  value?: string;
  disabled?: boolean;
  onChange?: (value: string, snapshot?: boolean) => void;
  password: boolean;
  required?: boolean;
  isForm?: boolean;
  editNode?: boolean;
  onChangePass?: (value: boolean | boolean) => void;
  showPass?: boolean;
  placeholder?: string;
  className?: string;
  id?: string;
  blurOnEnter?: boolean;
  optionsIcon?: string;
  optionsPlaceholder?: string;
  options?: string[];
  optionsButton?: ReactElement;
  optionButton?: (option: string) => ReactElement;
  selectedOption?: string;
  setSelectedOption?: (value: string) => void;
  selectedOptions?: string[];
  setSelectedOptions?: (value: string[]) => void;
  objectOptions?: Array<{ name: string; id: string }>;
  isObjectOption?: boolean;
};
export type ToggleComponentType = {
  enabled: boolean;
  setEnabled: (state: boolean) => void;
  disabled: boolean | undefined;
  size: "small" | "medium" | "large";
  id?: string;
  editNode?: boolean;
};
export type DropDownComponentType = {
  disabled?: boolean;
  isLoading?: boolean;
  value: string;
  options: string[];
  onSelect: (value: string) => void;
  editNode?: boolean;
  id?: string;
  children?: ReactNode;
};
export type ParameterComponentType = {
  data: NodeDataType;
  title: string;
  id: sourceHandleType | targetHandleType;
  color: string;
  left: boolean;
  type: string | undefined;
  required?: boolean;
  name?: string;
  tooltipTitle: string | undefined;
  optionalHandle?: Array<String> | null;
  info?: string;
  proxy?: { field: string; id: string };
  showNode?: boolean;
  index?: string;
  onCloseModal?: (close: boolean) => void;
};
export type InputListComponentType = {
  value: string[];
  onChange: (value: string[]) => void;
  disabled: boolean;
  editNode?: boolean;
  componentName?: string;
<<<<<<< HEAD
};

export type InputGlobalComponentType = {
  disabled: boolean;
  onChange: (value: string) => void;
  setDb: (value: boolean) => void;
  name: string;
  data: NodeDataType;
  editNode?: boolean;
=======
  playgroundDisabled?: boolean;
>>>>>>> ece36867
};

export type KeyPairListComponentType = {
  value: any;
  onChange: (value: Object[]) => void;
  disabled: boolean;
  editNode?: boolean;
  duplicateKey?: boolean;
  editNodeModal?: boolean;
  isList?: boolean;
};

export type DictComponentType = {
  value: any;
  onChange: (value) => void;
  disabled?: boolean;
  editNode?: boolean;
  id?: string;
  left?: boolean;
  output?: boolean;
};

export type TextAreaComponentType = {
  field_name?: string;
  nodeClass?: APIClassType;
  setNodeClass?: (value: APIClassType) => void;
  disabled: boolean;
  onChange: (value: string[] | string, skipSnapshot?: boolean) => void;
  value: string;
  editNode?: boolean;
  id?: string;
  readonly?: boolean;
};

export type PromptAreaComponentType = {
  field_name?: string;
  nodeClass?: APIClassType;
  setNodeClass?: (value: APIClassType, code?: string) => void;
  disabled: boolean;
  onChange: (value: string[] | string, skipSnapshot?: boolean) => void;
  value: string;
  readonly?: boolean;
  editNode?: boolean;
  id?: string;
};

export type CodeAreaComponentType = {
  setOpenModal?: (bool: boolean) => void;
  disabled: boolean;
  onChange: (value: string[] | string, skipSnapshot?: boolean) => void;
  value: string;
  editNode?: boolean;
  nodeClass?: APIClassType;
  setNodeClass?: (value: APIClassType, code?: string) => void;
  dynamic?: boolean;
  id?: string;
  readonly?: boolean;
  open?: boolean;
  setOpen?: (open: boolean) => void;
};

export type FileComponentType = {
  IOInputProps?;
  disabled: boolean;
  onChange: (value: string[] | string, skipSnapshot?: boolean) => void;
  value: string;
  fileTypes: Array<string>;
  onFileChange: (value: string) => void;
  editNode?: boolean;
};

export type DisclosureComponentType = {
  children: ReactNode;
  openDisc: boolean;
  isChild?: boolean;
  button: {
    title: string;
    Icon: React.ElementType;
    buttons?: {
      Icon: ReactElement;
      title: string;
      onClick: (event?: React.MouseEvent) => void;
    }[];
  };
  testId?: string;
};

export type RangeSpecType = {
  min: number;
  max: number;
  step: number;
};

export type IntComponentType = {
  value: string;
  disabled?: boolean;
  rangeSpec: RangeSpecType;
  onChange: (value: string, skipSnapshot?: boolean) => void;
  editNode?: boolean;
  id?: string;
};

export type FloatComponentType = {
  value: string;
  disabled?: boolean;
  onChange: (value: string, skipSnapshot?: boolean) => void;
  rangeSpec: RangeSpecType;
  editNode?: boolean;
  id?: string;
};

export type FilePreviewType = {
  loading: boolean;
  file: File;
  error: boolean;
  id: string;
  path?: string;
};

export type TooltipComponentType = {
  children: ReactElement;
  title: string | ReactElement;
  placement?:
    | "bottom-end"
    | "bottom-start"
    | "bottom"
    | "left-end"
    | "left-start"
    | "left"
    | "right-end"
    | "right-start"
    | "right"
    | "top-end"
    | "top-start"
    | "top";
};

export type ProgressBarType = {
  children?: ReactElement;
  value?: number;
  max?: number;
};

export type RadialProgressType = {
  value?: number;
  color?: string;
};

export type AccordionComponentType = {
  children?: ReactElement;
  open?: string[];
  trigger?: string | ReactElement;
  keyValue?: string;
  openDisc?: boolean;
  sideBar?: boolean;
  options?: { title: string; icon: string }[];
};
export type Side = "top" | "right" | "bottom" | "left";

export type ShadTooltipProps = {
  delayDuration?: number;
  side?: Side;
  content: ReactNode;
  children: ReactNode;
  style?: string;
};
export type ShadToolTipType = {
  content?: ReactNode | null;
  side?: "top" | "right" | "bottom" | "left";
  asChild?: boolean;
  children?: ReactElement;
  delayDuration?: number;
  styleClasses?: string;
};

export type TextHighlightType = {
  value?: string;
  side?: "top" | "right" | "bottom" | "left";
  asChild?: boolean;
  children?: ReactElement;
  delayDuration?: number;
};

export interface IVarHighlightType {
  name: string;
}

export type IconComponentProps = {
  name: string;
  className?: string;
  iconColor?: string;
  onClick?: () => void;
  stroke?: string;
  strokeWidth?: number;
  id?: string;
};

export type InputProps = {
  name: string | null;
  description: string | null;
  maxLength?: number;
  setName?: (name: string) => void;
  setDescription?: (description: string) => void;
  invalidNameList?: string[];
};

export type TooltipProps = {
  selector: string;
  content?: string;
  disabled?: boolean;
  htmlContent?: React.ReactNode;
  className?: string; // This should use !impornant to override the default styles eg: '!bg-white'
  position?: "top" | "right" | "bottom" | "left";
  clickable?: boolean;
  children: React.ReactNode;
  delayShow?: number;
};

export type LoadingComponentProps = {
  remSize: number;
};

export type ContentProps = {
  children: ReactNode;
};
export type HeaderProps = { children: ReactNode; description: string };
export type TriggerProps = {
  children: ReactNode;
  tooltipContent?: ReactNode;
  side?: "top" | "right" | "bottom" | "left";
};

export interface languageMap {
  [key: string]: string | undefined;
}

export type signUpInputStateType = {
  password: string;
  cnfPassword: string;
  username: string;
};

export type inputHandlerEventType = {
  target: {
    value: string;
    name: string;
  };
};
export type PaginatorComponentType = {
  pageSize: number;
  pageIndex: number;
  rowsCount?: number[];
  totalRowsCount: number;
  paginate: (pageIndex: number, pageSize: number) => void;
  storeComponent?: boolean;
};

export type ConfirmationModalType = {
  onCancel?: () => void;
  title: string;
  titleHeader?: string;
  destructive?: boolean;
  modalContentTitle?: string;
  cancelText: string;
  confirmationText: string;
  children:
    | [React.ReactElement<ContentProps>, React.ReactElement<TriggerProps>]
    | React.ReactElement<ContentProps>;
  icon: string;
  data?: any;
  index?: number;
  onConfirm: (index, data) => void;
  open?: boolean;
  onClose?: (close: boolean) => void;
  size?:
    | "x-small"
    | "smaller"
    | "small"
    | "medium"
    | "large"
    | "large-h-full"
    | "small-h-full"
    | "medium-h-full";
};

export type UserManagementType = {
  title: string;
  titleHeader: string;
  cancelText: string;
  confirmationText: string;
  children: ReactElement;
  icon: string;
  data?: any;
  index?: number;
  asChild?: boolean;
  onConfirm: (index, data) => void;
};

export type loginInputStateType = {
  username: string;
  password: string;
};

export type patchUserInputStateType = {
  password: string;
  cnfPassword: string;
  gradient: string;
};

export type UserInputType = {
  username: string;
  password: string;
  is_active?: boolean;
  is_superuser?: boolean;
  id?: string;
  create_at?: string;
  updated_at?: string;
};

export type ApiKeyType = {
  title: string;
  cancelText: string;
  confirmationText: string;
  children: ReactElement;
  icon: string;
  data?: any;
  onCloseModal: () => void;
};

export type StoreApiKeyType = {
  children: ReactElement;
  disabled?: boolean;
};
export type groupedObjType = {
  family: string;
  type: string;
  display_name?: string;
};

export type nodeGroupedObjType = {
  displayName: string;
  node: string[] | string;
};

type test = {
  [char: string]: string;
};

export type tweakType = Array<{
  [key: string]: {
    [char: string]: string;
  } & FlowStyleType;
}>;

export type uniqueTweakType = {
  [key: string]: {
    [char: string]: string;
  } & FlowStyleType;
};

export type apiModalTweakType = {
  current: Array<{
    [key: string]: {
      [char: string]: string | number;
    };
  }>;
};

export type nodeToolbarType = {
  data: {
    id: string;
    type: string;
    node: {
      base_classes: string[];
      description: string;
      display_name: string;
      documentation: string;
      template: APITemplateType;
    };
    value: void;
  };
  deleteNode: (idx: string) => void;
  openPopUp: (element: JSX.Element) => JSX.Element;
};

export type chatTriggerPropType = {
  open: boolean;
  isBuilt: boolean;
  canOpen: boolean;
  setOpen: (can: boolean) => void;
};

export type headerFlowsType = {
  data: ReactFlowJsonObject | null;
  description: string;
  id: string;
  name: string;
  style?: FlowStyleType;
};

export type chatInputType = {
  chatValue: string;
  inputRef: {
    current: any;
  };
  lockChat: boolean;
  noInput: boolean;
  sendMessage: ({
    repeat,
    files,
  }: {
    repeat: number;
    files?: string[];
  }) => void;
  setChatValue: (value: string) => void;
};

export type editNodeToggleType = {
  advanced?: boolean;
  info?: string;
  list: boolean;
  multiline?: boolean;
  name?: string;
  password?: boolean;
  placeholder?: string;
  required: boolean;
  show: boolean;
  type: string;
};

export interface Props {
  language: string;
  value: string;
}

export type fileCardPropsType = {
  fileName: string;
  content: string;
  fileType: string;
};

export type nodeToolbarPropsType = {
  data: NodeDataType;
  deleteNode: (idx: string) => void;
  setShowNode: (boolean: any) => void;
  numberOfHandles: number;
  showNode: boolean;
  name?: string;
  openAdvancedModal?: boolean;
  onCloseAdvancedModal?: (close: boolean) => void;
  selected: boolean;
  updateNodeCode?: (
    newNodeClass: APIClassType,
    code: string,
    name: string,
  ) => void;
  setShowState: (show: boolean | SetStateAction<boolean>) => void;
  isOutdated?: boolean;
};

export type parsedDataType = {
  id: string;
  params: string;
  progress: number;
  valid: boolean;
};

export type SanitizedHTMLWrapperType = {
  className: string;
  content: string;
  onClick: () => void;
  suppressWarning?: boolean;
};

export type iconsType = {
  [key: string]: React.ElementType;
};

export type modalHeaderType = {
  children: ReactNode;
  description: string | null;
};

export type codeAreaModalPropsType = {
  setValue: (value: string) => void;
  setOpenModal?: (bool: boolean) => void;
  value: string;
  nodeClass: APIClassType | undefined;
  setNodeClass: (Class: APIClassType, code?: string) => void | undefined;
  children: ReactNode;
  dynamic?: boolean;
  readonly?: boolean;
  open?: boolean;
  setOpen?: (open: boolean) => void;
};

export type chatMessagePropsType = {
  chat: ChatMessageType;
  lockChat: boolean;
  lastMessage: boolean;
  setLockChat: (lock: boolean) => void;
  updateChat: (
    chat: ChatMessageType,
    message: string,
    stream_url?: string,
  ) => void;
};

export type genericModalPropsType = {
  field_name?: string;
  setValue: (value: string) => void;
  value: string;
  buttonText: string;
  modalTitle: string;
  type: number;
  nodeClass?: APIClassType;
  setNodeClass?: (Class: APIClassType, code?: string) => void;
  children: ReactNode;
  id?: string;
  readonly?: boolean;
};

export type newFlowModalPropsType = {
  open: boolean;
  setOpen: (open: boolean) => void;
};

export type IOModalPropsType = {
  children: JSX.Element;
  open: boolean;
  setOpen: (open: boolean) => void;
  disable?: boolean;
  isPlayground?: boolean;
  cleanOnClose?: boolean;
};

export type buttonBoxPropsType = {
  onClick: () => void;
  title: string;
  description: string;
  icon: ReactNode;
  bgColor: string;
  textColor: string;
  deactivate?: boolean;
  size: "small" | "medium" | "big";
};

export type FlowSettingsPropsType = {
  open: boolean;
  setOpen: (open: boolean) => void;
};

export type groupDataType = {
  [char: string]: string;
};

export type cardComponentPropsType = {
  data: FlowType;
  onDelete?: () => void;
  button?: JSX.Element;
};

type tabsArrayType = {
  code: string;
  image: string;
  language: string;
  mode: string;
  name: string;
  description?: string;
};

type getValueNodeType = {
  id: string;
  node: NodeType;
  type: string;
  value: null;
};

type codeTabsFuncTempType = {
  [key: string]: string | boolean;
};

export type codeTabsPropsType = {
  flow?: FlowType;
  tabs: Array<tabsArrayType>;
  activeTab: string;
  setActiveTab: (value: string) => void;
  isMessage?: boolean;
  tweaks?: {
    tweak?: tweakType;
    tweaksList?: Array<string>;
    buildContent?: (value: string) => ReactNode;
    getValue?: (
      value: string,
      node: NodeType,
      template: TemplateVariableType,
      tweak: tweakType,
    ) => string;
    buildTweakObject?: (
      tw: string,
      changes: string | string[] | boolean | number | Object[] | Object,
      template: TemplateVariableType,
    ) => Promise<string | void>;
  };
  activeTweaks?: boolean;
  setActiveTweaks?: (value: boolean) => void;
  allowExport?: boolean;
};

export type crashComponentPropsType = {
  error: {
    message: string;
    stack: string;
  };
  resetErrorBoundary: (args) => void;
};

export type Log = {
  message: string;
};

export type validationStatusType = {
  id: string;
  data: object | any;
  logs: Log[];
  progress?: number;
  valid: boolean;
  duration?: string;
};

export type ApiKey = {
  id: string;
  api_key: string;
  name: string;
  created_at: string;
  last_used_at: string;
  total_uses: number;
};
export type fetchErrorComponentType = {
  message: string;
  description: string;
  openModal?: boolean;
  setRetry: () => void;
  isLoadingHealth: boolean;
};

export type dropdownButtonPropsType = {
  firstButtonName: string;
  onFirstBtnClick: () => void;
  options: Array<{ name: string; onBtnClick: () => void }>;
  plusButton?: boolean;
  dropdownOptions?: boolean;
};

export type IOFieldViewProps = {
  type: InputOutput;
  fieldType: string;
  fieldId: string;
  left?: boolean;
};

export type UndrawCardComponentProps = { flow: FlowType };

export type chatViewProps = {
  sendMessage: ({
    repeat,
    files,
  }: {
    repeat: number;
    files?: string[];
  }) => void;
  chatValue: string;
  setChatValue: (value: string) => void;
  lockChat: boolean;
  setLockChat: (lock: boolean) => void;
};

export type IOFileInputProps = {
  field: TemplateVariableType;
  updateValue: (e: any, type: string) => void;
};

export type toolbarSelectItemProps = {
  isMac: boolean;
  shift: boolean;
  keyboardKey: string;
  value: string;
  icon: string;
  styleObj?: {
    iconClasses?: string;
    commandClasses?: string;
    shiftClasses?: string;
    ctrlClasses?: string;
    keyClasses?: string;
    valueClasses?: string;
  };
  dataTestId: string;
  ping?: boolean;
};<|MERGE_RESOLUTION|>--- conflicted
+++ resolved
@@ -74,7 +74,6 @@
   disabled: boolean;
   editNode?: boolean;
   componentName?: string;
-<<<<<<< HEAD
 };
 
 export type InputGlobalComponentType = {
@@ -84,9 +83,7 @@
   name: string;
   data: NodeDataType;
   editNode?: boolean;
-=======
   playgroundDisabled?: boolean;
->>>>>>> ece36867
 };
 
 export type KeyPairListComponentType = {
