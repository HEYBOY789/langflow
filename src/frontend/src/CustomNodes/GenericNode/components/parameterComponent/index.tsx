import { Handle, Position, useUpdateNodeInternals } from "reactflow";
import Tooltip from "../../../../components/TooltipComponent";
import {
  classNames,
  groupByFamily,
  isValidConnection,
  toFirstUpperCase,
} from "../../../../utils";
import { useContext, useEffect, useRef, useState } from "react";
import InputComponent from "../../../../components/inputComponent";
import ToggleComponent from "../../../../components/toggleComponent";
import InputListComponent from "../../../../components/inputListComponent";
import TextAreaComponent from "../../../../components/textAreaComponent";
import { typesContext } from "../../../../contexts/typesContext";
import { ParameterComponentType } from "../../../../types/components";
import FloatComponent from "../../../../components/floatComponent";
import Dropdown from "../../../../components/dropdownComponent";
import CodeAreaComponent from "../../../../components/codeAreaComponent";
import InputFileComponent from "../../../../components/inputFileComponent";
import { TabsContext } from "../../../../contexts/tabsContext";
import IntComponent from "../../../../components/intComponent";
import PromptAreaComponent from "../../../../components/promptComponent";
import { nodeNames, nodeIcons } from "../../../../utils";
import React from "react";
import { nodeColors } from "../../../../utils";
import ShadTooltip from "../../../../components/ShadTooltipComponent";
import { PopUpContext } from "../../../../contexts/popUpContext";

export default function ParameterComponent({
  left,
  id,
  data,
  tooltipTitle,
  title,
  color,
  type,
  name = "",
  required = false,
}: ParameterComponentType) {
  const ref = useRef(null);
  const refHtml = useRef(null);
  const updateNodeInternals = useUpdateNodeInternals();
  const [position, setPosition] = useState(0);
  const { closePopUp } = useContext(PopUpContext);

  useEffect(() => {
    if (ref.current && ref.current.offsetTop && ref.current.clientHeight) {
      setPosition(ref.current.offsetTop + ref.current.clientHeight / 2);
      updateNodeInternals(data.id);
    }
  }, [data.id, ref, ref.current, ref.current?.offsetTop, updateNodeInternals]);

  useEffect(() => {
    updateNodeInternals(data.id);
  }, [data.id, position, updateNodeInternals]);

  const [enabled, setEnabled] = useState(
    data.node.template[name]?.value ?? false
  );

  useEffect(() => {}, [closePopUp, data.node.template]);

  const { reactFlowInstance } = useContext(typesContext);
  let disabled =
    reactFlowInstance?.getEdges().some((e) => e.targetHandle === id) ?? false;
  const [myData, setMyData] = useState(useContext(typesContext).data);

  useEffect(() => {
    const groupedObj = groupByFamily(myData, tooltipTitle);

    refHtml.current = groupedObj.map((item, i) => (
      <span
        key={i}
        className={classNames(
          i > 0 ? "items-center flex mt-3" : "items-center flex"
        )}
      >
        <div
          className="h-5 w-5"
          style={{
            color: nodeColors[item.family],
          }}
        >
          {React.createElement(nodeIcons[item.family])}
        </div>
        <span className="ps-2 text-gray-950">
          {nodeNames[item.family] ?? ""}{" "}
          <span className={classNames(left ? "hidden" : "")}>
            {" "}
            -&nbsp;
            {item.type.split(", ").length > 2
              ? item.type.split(", ").map((el, i) => (
                  <>
                    <span key={i}>
                      {i == item.type.split(", ").length - 1
                        ? el
                        : (el += `, `)}
                    </span>
                    {i % 2 == 0 && i > 0 && <br></br>}
                  </>
                ))
              : item.type}
          </span>
        </span>
      </span>
    ));
  }, [tooltipTitle]);

  return (
    <div
      ref={ref}
      className="w-full flex flex-wrap justify-between items-center bg-muted dark:bg-gray-800 dark:text-white mt-1 px-5 py-2"
    >
      <>
        <div className={"text-sm truncate w-full " + (left ? "" : "text-end")}>
          {title}
          <span className="text-red-600">{required ? " *" : ""}</span>
        </div>
        {left &&
        (type === "str" ||
          type === "bool" ||
          type === "float" ||
          type === "code" ||
          type === "prompt" ||
          type === "file" ||
          type === "int") ? (
          <></>
        ) : (
          <ShadTooltip
            delayDuration={0}
            content={refHtml.current}
            side={left ? "left" : "right"}
            open={refHtml?.current?.length > 0}
          >
            <Handle
              type={left ? "target" : "source"}
              position={left ? Position.Left : Position.Right}
              id={id}
              isValidConnection={(connection) =>
                isValidConnection(connection, reactFlowInstance)
              }
              className={classNames(
                left ? "-ml-0.5 " : "-mr-0.5 ",
                "w-3 h-3 rounded-full border-2 bg-white dark:bg-gray-800"
              )}
              style={{
                borderColor: color,
                top: position,
              }}
            ></Handle>
          </ShadTooltip>
        )}

        {left === true &&
        type === "str" &&
        !data.node.template[name].options ? (
          <div className="mt-2 w-full">
            {data.node.template[name].list ? (
              <InputListComponent
                disabled={disabled}
                value={
                  !data.node.template[name].value ||
                  data.node.template[name].value === ""
                    ? [""]
                    : data.node.template[name].value
                }
                onChange={(t: string[]) => {
                  data.node.template[name].value = t;
  
                }}
              />
            ) : data.node.template[name].multiline ? (
              <TextAreaComponent
                disabled={disabled}
                value={data.node.template[name].value ?? ""}
                onChange={(t: string) => {
                  data.node.template[name].value = t;
  
                }}
              />
            ) : (
              <InputComponent
                disabled={disabled}
                disableCopyPaste={true}
                password={data.node.template[name].password ?? false}
                value={data.node.template[name].value ?? ""}
                onChange={(t) => {
                  data.node.template[name].value = t;
  
                }}
              />
            )}
          </div>
        ) : left === true && type === "bool" ? (
          <div className="mt-2">
            <ToggleComponent
              disabled={disabled}
              enabled={enabled}
              setEnabled={(t) => {
                data.node.template[name].value = t;
                setEnabled(t);

              }}
            />
          </div>
        ) : left === true && type === "float" ? (
<<<<<<< HEAD
          <FloatComponent
            disabled={disabled}
            disableCopyPaste={true}
            value={data.node.template[name].value ?? ""}
            onChange={(t) => {
              data.node.template[name].value = t;
            }}
          />
=======
          <div className="mt-2 w-full">
            <FloatComponent
              disabled={disabled}
              disableCopyPaste={true}
              value={data.node.template[name].value ?? ""}
              onChange={(t) => {
                data.node.template[name].value = t;
                save();
              }}
            />
          </div>
>>>>>>> 6f366ad0
        ) : left === true &&
          type === "str" &&
          data.node.template[name].options ? (
          <div className="w-full">
            <Dropdown
              options={data.node.template[name].options}
              onSelect={(newValue) =>
                (data.node.template[name].value = newValue)
              }
              value={data.node.template[name].value ?? "Choose an option"}
            ></Dropdown>
          </div>
        ) : left === true && type === "code" ? (
          <CodeAreaComponent
            disabled={disabled}
            value={data.node.template[name].value ?? ""}
            onChange={(t: string) => {
              data.node.template[name].value = t;
              
            }}
          />
        ) : left === true && type === "file" ? (
          <InputFileComponent
            disabled={disabled}
            value={data.node.template[name].value ?? ""}
            onChange={(t: string) => {
              data.node.template[name].value = t;
            }}
            fileTypes={data.node.template[name].fileTypes}
            suffixes={data.node.template[name].suffixes}
            onFileChange={(t: string) => {
              data.node.template[name].content = t;
              
            }}
          ></InputFileComponent>
        ) : left === true && type === "int" ? (
<<<<<<< HEAD
          <IntComponent
            disabled={disabled}
            disableCopyPaste={true}
            value={data.node.template[name].value ?? ""}
            onChange={(t) => {
              data.node.template[name].value = t;
              
            }}
          />
=======
          <div className="mt-2 w-full">
            <IntComponent
              disabled={disabled}
              disableCopyPaste={true}
              value={data.node.template[name].value ?? ""}
              onChange={(t) => {
                data.node.template[name].value = t;
                save();
              }}
            />
          </div>
>>>>>>> 6f366ad0
        ) : left === true && type === "prompt" ? (
          <PromptAreaComponent
            disabled={disabled}
            value={data.node.template[name].value ?? ""}
            onChange={(t: string) => {
              data.node.template[name].value = t;
              
            }}
          />
        ) : (
          <></>
        )}
      </>
    </div>
  );
}<|MERGE_RESOLUTION|>--- conflicted
+++ resolved
@@ -204,16 +204,6 @@
             />
           </div>
         ) : left === true && type === "float" ? (
-<<<<<<< HEAD
-          <FloatComponent
-            disabled={disabled}
-            disableCopyPaste={true}
-            value={data.node.template[name].value ?? ""}
-            onChange={(t) => {
-              data.node.template[name].value = t;
-            }}
-          />
-=======
           <div className="mt-2 w-full">
             <FloatComponent
               disabled={disabled}
@@ -221,11 +211,9 @@
               value={data.node.template[name].value ?? ""}
               onChange={(t) => {
                 data.node.template[name].value = t;
-                save();
-              }}
+                }}
             />
           </div>
->>>>>>> 6f366ad0
         ) : left === true &&
           type === "str" &&
           data.node.template[name].options ? (
@@ -262,17 +250,6 @@
             }}
           ></InputFileComponent>
         ) : left === true && type === "int" ? (
-<<<<<<< HEAD
-          <IntComponent
-            disabled={disabled}
-            disableCopyPaste={true}
-            value={data.node.template[name].value ?? ""}
-            onChange={(t) => {
-              data.node.template[name].value = t;
-              
-            }}
-          />
-=======
           <div className="mt-2 w-full">
             <IntComponent
               disabled={disabled}
@@ -280,11 +257,10 @@
               value={data.node.template[name].value ?? ""}
               onChange={(t) => {
                 data.node.template[name].value = t;
-                save();
+                
               }}
             />
           </div>
->>>>>>> 6f366ad0
         ) : left === true && type === "prompt" ? (
           <PromptAreaComponent
             disabled={disabled}
