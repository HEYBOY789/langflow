--- conflicted
+++ resolved
@@ -93,11 +93,7 @@
                 color: nodeColors[types[data.type]] ?? nodeColors.unknown,
               }}
             />
-<<<<<<< HEAD
-            <div className="ml-2 flex-1 truncate">
-=======
             <div className="generic-node-tooltip-div">
->>>>>>> 0b727f8b
               <ShadTooltip
                 delayDuration={1500}
                 content={data.node.display_name}
@@ -125,20 +121,12 @@
                       <span className="flex">Build <Zap className="mx-0.5 h-5 fill-build-trigger stroke-build-trigger stroke-1" strokeWidth={1.5} /> flow to validate status.</span>
                     
                   ) : (
-<<<<<<< HEAD
                     <div className="max-h-96 overflow-auto">
                       {validationStatus.params
                         ? validationStatus.params
                             .split("\n")
                             .map((line, index) => <div key={index}>{line}</div>)
                         : ""}
-=======
-                    <div className="generic-node-validation-div">
-                      {validationStatus.params ||
-                        ""
-                          .split("\n")
-                          .map((line, index) => <div key={index}>{line}</div>)}
->>>>>>> 0b727f8b
                     </div>
                   )
                 }
@@ -147,43 +135,25 @@
                   <div
                     className={classNames(
                       validationStatus && validationStatus.valid
-<<<<<<< HEAD
-                        ? "h-4 w-4 rounded-full bg-status-green opacity-100"
-                        : "hidden h-4 w-4 animate-spin rounded-full bg-ring opacity-0",
-                      "absolute w-4 duration-200 ease-in-out hover:text-accent-foreground hover:transition-all"
-=======
                         ? "green-status"
                         : "status-build-animation",
                       "status-div"
->>>>>>> 0b727f8b
                     )}
                   ></div>
                   <div
                     className={classNames(
                       validationStatus && !validationStatus.valid
-<<<<<<< HEAD
-                        ? "h-4 w-4 rounded-full  bg-status-red opacity-100"
-                        : "hidden h-4 w-4 animate-spin rounded-full bg-ring opacity-0",
-                      "absolute w-4 duration-200 ease-in-out hover:text-accent-foreground hover:transition-all"
-=======
                         ? "red-status"
                         : "status-build-animation",
                       "status-div"
->>>>>>> 0b727f8b
                     )}
                   ></div>
                   <div
                     className={classNames(
                       !validationStatus || isBuilding
-<<<<<<< HEAD
-                        ? "h-4 w-4 rounded-full  bg-status-yellow opacity-100"
-                        : "hidden h-4 w-4 animate-spin rounded-full bg-ring opacity-0",
-                      "absolute w-4 duration-200 ease-in-out hover:text-accent-foreground hover:transition-all"
-=======
                         ? "yellow-status"
                         : "status-build-animation",
                       "status-div"
->>>>>>> 0b727f8b
                     )}
                   ></div>
                 </div>
