--- conflicted
+++ resolved
@@ -123,15 +123,11 @@
       >
         <MainPage />
       </ErrorBoundary>
-<<<<<<< HEAD
-      <div className="flex z-40 flex-col-reverse fixed bottom-5 left-5">
-=======
       <div></div>
       <div
         className="flex flex-col-reverse fixed bottom-5 left-5"
         style={{ zIndex: 999 }}
       >
->>>>>>> 51ecc055
         {alertsList.map((alert) => (
           <div key={alert.id}>
             {alert.type === "error" ? (
