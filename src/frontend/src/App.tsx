--- conflicted
+++ resolved
@@ -47,10 +47,6 @@
       id: string;
     }>
   >([]);
-
-  const isLoginPage = location.pathname.includes("login");
-  const isAdminPage = location.pathname.includes("admin");
-  const isSignUpPage = location.pathname.includes("signup");
 
   // Use effect hook to update alertsList when a new alert is added
   useEffect(() => {
@@ -139,10 +135,6 @@
         }}
         FallbackComponent={CrashErrorComponent}
       >
-<<<<<<< HEAD
-        {!isLoginPage && !isSignUpPage && <Header />}
-        <Router />
-=======
         {loading ? (
           <div className="loading-page-panel">
             <LoadingComponent remSize={50} />
@@ -152,7 +144,6 @@
             <Router />
           </>
         )}
->>>>>>> aa441259
       </ErrorBoundary>
       <div></div>
       <div className="app-div" style={{ zIndex: 999 }}>
