import { Listbox, Transition } from "@headlessui/react";
<<<<<<< HEAD
import { Fragment, useState } from "react";
=======
import { ChevronUpDownIcon, CheckIcon } from "@heroicons/react/24/outline";
import { Fragment, useEffect, useState } from "react";
>>>>>>> facfe6ac
import { DropDownComponentType } from "../../types/components";
import { classNames } from "../../utils";
import { INPUT_STYLE } from "../../constants";
import { ChevronsUpDown, Check } from "lucide-react";

export default function Dropdown({
  value,
  options,
  onSelect,
  editNode = false,
  numberOfOptions = 0,
}: DropDownComponentType) {
  let [internalValue, setInternalValue] = useState(
    value === "" || !value ? "Choose an option" : value
  );
  useEffect(()=>{
    setInternalValue(value === "" || !value ? "Choose an option" : value)
  },[value])

  return (
    <>
      <Listbox
        value={internalValue}
        onChange={(value) => {
          setInternalValue(value);
          onSelect(value);
        }}
      >
        {({ open }) => (
          <>
            <div className={editNode ? "mt-1" : "relative mt-1"}>
              <Listbox.Button
                className={
                  editNode
                    ? "relative pr-8 placeholder:text-center block w-full pt-0.5 pb-0.5 form-input dark:bg-gray-900 dark:text-gray-300 dark:border-gray-600 rounded-md shadow-sm sm:text-sm border-gray-300 border-1" +
                      INPUT_STYLE
                    : "ring-1 ring-slate-300 dark:ring-slate-600 w-full py-2 pl-3 pr-10 text-left dark:focus:ring-offset-2 dark:focus:ring-offset-gray-900 dark:focus:ring-1 dark:focus:ring-gray-600 dark:focus-visible:ring-gray-900 dark:focus-visible:ring-offset-2 focus-visible:outline-none dark:bg-gray-900 dark:text-gray-300 dark:border-gray-600 rounded-md border-gray-300 shadow-sm sm:text-sm" +
                      INPUT_STYLE
                }
              >
                <span className="block truncate w-full">{internalValue}</span>
                <span
                  className={
                    "pointer-events-none absolute inset-y-0 right-0 flex items-center pr-2"
                  }
                >
                  <ChevronsUpDown
                    className="h-5 w-5 text-gray-400"
                    aria-hidden="true"
                  />
                </span>
              </Listbox.Button>

              <Transition
                show={open}
                as={Fragment}
                leave="transition ease-in duration-100"
                leaveFrom="opacity-100"
                leaveTo="opacity-0"
              >
                <Listbox.Options
                  className={
                    editNode
                      ? "absolute z-10 mt-1 max-h-60 overflow-auto rounded-md bg-white py-1 text-base shadow-lg ring-1 ring-black ring-opacity-5 focus:outline-none sm:text-sm w-[215px]"
                      : "nowheel absolute z-10 mt-1 max-h-60 w-full overflow-auto overflow-y rounded-md bg-white py-1 text-base shadow-lg ring-1 ring-black ring-opacity-5 focus:outline-none sm:text-sm "
                  }
                >
                  {options.map((option, id) => (
                    <Listbox.Option
                      key={id}
                      className={({ active }) =>
                        classNames(
                          active
                            ? " bg-accent dark:bg-white dark:text-gray-500"
                            : "",
                          editNode
                            ? "relative cursor-default select-none py-0.5 pl-3 pr-12 dark:text-gray-300 dark:bg-gray-800"
                            : "relative cursor-default select-none py-2 pl-3 pr-9 dark:text-gray-300 dark:bg-gray-800"
                        )
                      }
                      value={option}
                    >
                      {({ selected, active }) => (
                        <>
                          <span
                            className={classNames(
                              selected ? "font-semibold" : "font-normal",
                              "block truncate "
                            )}
                          >
                            {option}
                          </span>

                          {selected ? (
                            <span
                              className={classNames(
                                active ? "text-white dark:text-black" : "",
                                "absolute inset-y-0 right-0 flex items-center pr-4"
                              )}
                            >
                              <Check
                                className={
                                  active
                                    ? "h-5 w-5 dark:text-black text-black"
                                    : "h-5 w-5 dark:text-white text-black"
                                }
                                aria-hidden="true"
                              />
                            </span>
                          ) : null}
                        </>
                      )}
                    </Listbox.Option>
                  ))}
                </Listbox.Options>
              </Transition>
            </div>
          </>
        )}
      </Listbox>
    </>
  );
}<|MERGE_RESOLUTION|>--- conflicted
+++ resolved
@@ -1,10 +1,5 @@
 import { Listbox, Transition } from "@headlessui/react";
-<<<<<<< HEAD
-import { Fragment, useState } from "react";
-=======
-import { ChevronUpDownIcon, CheckIcon } from "@heroicons/react/24/outline";
 import { Fragment, useEffect, useState } from "react";
->>>>>>> facfe6ac
 import { DropDownComponentType } from "../../types/components";
 import { classNames } from "../../utils";
 import { INPUT_STYLE } from "../../constants";
