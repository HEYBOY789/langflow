import { AxiosError } from "axios";
import { Edge, Node } from "reactflow";
import { BuildStatus } from "../constants/enums";
import { getVerticesOrder, postBuildVertex } from "../controllers/API";
import useAlertStore from "../stores/alertStore";
import useFlowStore from "../stores/flowStore";
import { VertexBuildTypeAPI } from "../types/api";
import { VertexLayerElementType } from "../types/zustand/flow";

type BuildVerticesParams = {
  flowId: string; // Assuming FlowType is the type for your flow
  input_value?: any; // Replace any with the actual type if it's not any
  files?: string[];
  startNodeId?: string | null; // Assuming nodeId is of type string, and it's optional
  stopNodeId?: string | null; // Assuming nodeId is of type string, and it's optional
  onGetOrderSuccess?: () => void;
  onBuildUpdate?: (
    data: VertexBuildTypeAPI,
    status: BuildStatus,
    buildId: string,
  ) => void; // Replace any with the actual type if it's not any
  onBuildComplete?: (allNodesValid: boolean) => void;
  onBuildError?: (title, list, idList: VertexLayerElementType[]) => void;
  onBuildStart?: (idList: VertexLayerElementType[]) => void;
  onValidateNodes?: (nodes: string[]) => void;
  nodes?: Node[];
  edges?: Edge[];
};

function getInactiveVertexData(vertexId: string): VertexBuildTypeAPI {
  // Build VertexBuildTypeAPI
  let inactiveData = {
    results: {},
    logs: [],
    messages: [],
    inactive: true,
  };
  let inactiveVertexData = {
    id: vertexId,
    data: inactiveData,
    inactivated_vertices: null,
    run_id: "",
    next_vertices_ids: [],
    top_level_vertices: [],
    inactive_vertices: null,
    valid: false,
    timestamp: new Date().toISOString(),
  };

  return inactiveVertexData;
}

export async function updateVerticesOrder(
  flowId: string,
  startNodeId?: string | null,
  stopNodeId?: string | null,
  nodes?: Node[],
  edges?: Edge[],
): Promise<{
  verticesLayers: VertexLayerElementType[][];
  verticesIds: string[];
  runId: string;
  verticesToRun: string[];
}> {
  return new Promise(async (resolve, reject) => {
    const setErrorData = useAlertStore.getState().setErrorData;
    let orderResponse;
    try {
      orderResponse = await getVerticesOrder(
        flowId,
        startNodeId,
        stopNodeId,
        nodes,
        edges,
      );
    } catch (error: any) {
      setErrorData({
        title: "Oops! Looks like you missed something",
        list: [error.response?.data?.detail ?? "Unknown Error"],
      });
      useFlowStore.getState().setIsBuilding(false);
      throw new Error("Invalid nodes");
    }
    // orderResponse.data.ids,
    // for each id we need to build the VertexLayerElementType object as
    // {id: id, reference: id}
    let verticesLayers: Array<Array<VertexLayerElementType>> =
      orderResponse.data.ids.map((id: string) => {
        return [{ id: id, reference: id }];
      });

    const runId = orderResponse.data.run_id;
    const verticesToRun = orderResponse.data.vertices_to_run;

    const verticesIds = orderResponse.data.ids;
    useFlowStore.getState().updateVerticesBuild({
      verticesLayers,
      verticesIds,
      runId,
      verticesToRun,
    });
    resolve({ verticesLayers, verticesIds, runId, verticesToRun });
  });
}

export async function buildVertices({
  flowId,
  input_value,
  files,
  startNodeId,
  stopNodeId,
  onGetOrderSuccess,
  onBuildUpdate,
  onBuildComplete,
  onBuildError,
  onBuildStart,
  onValidateNodes,
  nodes,
  edges,
}: BuildVerticesParams) {
  // if startNodeId and stopNodeId are provided
  // something is wrong
  if (startNodeId && stopNodeId) {
    return;
  }
  let verticesOrderResponse = await updateVerticesOrder(
    flowId,
    startNodeId,
    stopNodeId,
    nodes,
    edges,
  );
  if (onValidateNodes) {
    try {
      onValidateNodes(verticesOrderResponse.verticesToRun);
    } catch (e) {
      useFlowStore.getState().setIsBuilding(false);

      return;
    }
  }
  if (onGetOrderSuccess) onGetOrderSuccess();
  let verticesBuild = useFlowStore.getState().verticesBuild;

  const verticesIds = verticesBuild?.verticesIds!;
  const verticesLayers = verticesBuild?.verticesLayers!;
  const runId = verticesBuild?.runId!;
  let stop = false;

  useFlowStore.getState().updateBuildStatus(verticesIds, BuildStatus.TO_BUILD);
  useFlowStore.getState().setIsBuilding(true);
  let currentLayerIndex = 0; // Start with the first layer
  // Set each vertex state to building
  const buildResults: Array<boolean> = [];

  // Build each layer
  while (
    currentLayerIndex <
    (useFlowStore.getState().verticesBuild?.verticesLayers! || []).length
  ) {
    // Get the current layer
    const currentLayer =
      useFlowStore.getState().verticesBuild?.verticesLayers![currentLayerIndex];
    // If there are no more layers, we are done
    console.log("currentLayer", currentLayer);
    if (!currentLayer) {
      if (onBuildComplete) {
        const allNodesValid = buildResults.every((result) => result);
        onBuildComplete(allNodesValid);
        useFlowStore.getState().setIsBuilding(false);
      }
      return;
    }
    // If there is a callback for the start of the build, call it
    if (onBuildStart) onBuildStart(currentLayer);
    // Build each vertex in the current layer
    await Promise.all(
      currentLayer.map(async (element) => {
        // Check if id is in the list of inactive nodes
        if (
          !useFlowStore
            .getState()
            .verticesBuild?.verticesIds.includes(element.id) &&
          !useFlowStore
            .getState()
            .verticesBuild?.verticesIds.includes(element.reference ?? "") &&
          onBuildUpdate
        ) {
          // If it is, skip building and set the state to inactive
          if (element.id) {
            onBuildUpdate(
              getInactiveVertexData(element.id),
              BuildStatus.INACTIVE,
              runId,
            );
          }
          if (element.reference) {
            onBuildUpdate(
              getInactiveVertexData(element.reference),
              BuildStatus.INACTIVE,
              runId,
            );
          }
          buildResults.push(false);
          return;
        }

        // Build the vertex
        await buildVertex({
          flowId,
          id: element.id,
          input_value,
          files,
          onBuildUpdate: (data: VertexBuildTypeAPI, status: BuildStatus) => {
            if (onBuildUpdate) onBuildUpdate(data, status, runId);
          },
          onBuildError,
          verticesIds,
          buildResults,
          stopBuild: () => {
            stop = true;
          },
        });
        if (stop) {
          return;
        }
      }),
    );
    // Once the current layer is built, move to the next layer
    currentLayerIndex += 1;

    if (stop) {
      break;
    }
  }
  if (onBuildComplete) {
    const allNodesValid = buildResults.every((result) => result);
    onBuildComplete(allNodesValid);
    useFlowStore.getState().setIsBuilding(false);
  }
}
async function buildVertex({
  flowId,
  id,
  input_value,
  files,
  onBuildUpdate,
  onBuildError,
  verticesIds,
  buildResults,
  stopBuild,
}: {
  flowId: string;
  id: string;
  input_value: string;
  files?: string[];
  onBuildUpdate?: (data: any, status: BuildStatus) => void;
  onBuildError?: (title, list, idList: VertexLayerElementType[]) => void;
  verticesIds: string[];
  buildResults: boolean[];
  stopBuild: () => void;
}) {
  try {
    const buildRes = await postBuildVertex(flowId, id, input_value, files);

    const buildData: VertexBuildTypeAPI = buildRes.data;
    if (onBuildUpdate) {
      if (!buildData.valid) {
        onBuildError!(
          "Error Building Component",
          buildData.data.logs.map((log) => log.message),
<<<<<<< HEAD
          verticesIds.map((id) => ({ id }))
=======
          verticesIds.map((id) => ({ id })),
>>>>>>> 6716a90c
        );
        stopBuild();
      }
      onBuildUpdate(buildData, BuildStatus.BUILT);
    }
    buildResults.push(buildData.valid);
  } catch (error) {
    console.error(error);
    onBuildError!(
      "Error Building Component",
      [(error as AxiosError<any>).response?.data?.detail ?? "Unknown Error"],
      verticesIds.map((id) => ({ id })),
    );
    stopBuild();
  }
}<|MERGE_RESOLUTION|>--- conflicted
+++ resolved
@@ -269,11 +269,7 @@
         onBuildError!(
           "Error Building Component",
           buildData.data.logs.map((log) => log.message),
-<<<<<<< HEAD
-          verticesIds.map((id) => ({ id }))
-=======
           verticesIds.map((id) => ({ id })),
->>>>>>> 6716a90c
         );
         stopBuild();
       }
