<<<<<<< HEAD
=======
import { Connection, Edge, Node, ReactFlowInstance } from "reactflow";
import { FlowType, NodeType } from "./types/flow";
import { APITemplateType } from "./types/api";
import _ from "lodash";
import { ChromaIcon } from "./icons/ChromaIcon";
import { AnthropicIcon } from "./icons/Anthropic";
import { AirbyteIcon } from "./icons/Airbyte";
import { BingIcon } from "./icons/Bing";
import { CohereIcon } from "./icons/Cohere";
import { EvernoteIcon } from "./icons/Evernote";
import { FBIcon } from "./icons/FacebookMessenger";
import { GitBookIcon } from "./icons/GitBook";
import { GoogleIcon } from "./icons/Google";
import { HackerNewsIcon } from "./icons/hackerNews";
import { HuggingFaceIcon } from "./icons/HuggingFace";
import { IFixIcon } from "./icons/IFixIt";
import { MetaIcon } from "./icons/Meta";
import { MidjourneyIcon } from "./icons/Midjorney";
import { NotionIcon } from "./icons/Notion";
import { OpenAiIcon } from "./icons/OpenAi";
import { QDrantIcon } from "./icons/QDrant";
import { SearxIcon } from "./icons/Searx";
import { SlackIcon } from "./icons/Slack";
import { PineconeIcon } from "./icons/Pinecone";
>>>>>>> 6ff7ac08
import clsx, { ClassValue } from "clsx";
import _ from "lodash";
import {
  Compass,
  Cpu,
  FileSearch,
  Fingerprint,
  Gift,
  Hammer,
  HelpCircle,
  Laptop2,
  Layers,
  Lightbulb,
  Link,
  MessageCircle,
  Paperclip,
  Rocket,
  Scissors,
  TerminalSquare,
  Wand2,
  Wrench,
} from "lucide-react";
import { ComponentType, SVGProps } from "react";
import { Connection, Edge, Node, ReactFlowInstance } from "reactflow";
import { twMerge } from "tailwind-merge";
import { ADJECTIVES, DESCRIPTIONS, NOUNS } from "./flow_constants";
import { AirbyteIcon } from "./icons/Airbyte";
import { AnthropicIcon } from "./icons/Anthropic";
import { BingIcon } from "./icons/Bing";
import { ChromaIcon } from "./icons/ChromaIcon";
import { CohereIcon } from "./icons/Cohere";
import { EvernoteIcon } from "./icons/Evernote";
import { FBIcon } from "./icons/FacebookMessenger";
import { GitBookIcon } from "./icons/GitBook";
import { GoogleIcon } from "./icons/Google";
import { HugginFaceIcon } from "./icons/HuggingFace";
import { IFixIcon } from "./icons/IFixIt";
import { MetaIcon } from "./icons/Meta";
import { MidjourneyIcon } from "./icons/Midjorney";
import { MongoDBIcon } from "./icons/MongoDB";
import { NotionIcon } from "./icons/Notion";
import { OpenAiIcon } from "./icons/OpenAi";
import { PineconeIcon } from "./icons/Pinecone";
import { QDrantIcon } from "./icons/QDrant";
import { SearxIcon } from "./icons/Searx";
import { SlackIcon } from "./icons/Slack";
import { VertexAIIcon } from "./icons/VertexAI";
import { HackerNewsIcon } from "./icons/hackerNews";
import { SupabaseIcon } from "./icons/supabase";
import { APITemplateType } from "./types/api";
import { IVarHighlightType } from "./types/components";
import { FlowType, NodeType } from "./types/flow";

export function classNames(...classes: Array<string>) {
  return classes.filter(Boolean).join(" ");
}

export const limitScrollFieldsModal = 10;

export enum TypeModal {
  TEXT = 1,
  PROMPT = 2,
}

export const textColors = {
  white: "text-white",
  red: "text-red-700",
  orange: "text-orange-700",
  amber: "text-amber-700",
  yellow: "text-yellow-700",
  lime: "text-lime-700",
  green: "text-green-700",
  emerald: "text-emerald-700",
  teal: "text-teal-700",
  cyan: "text-cyan-700",
  sky: "text-sky-700",
  blue: "text-blue-700",
  indigo: "text-indigo-700",
  violet: "text-violet-700",
  purple: "text-purple-700",
  fuchsia: "text-fuchsia-700",
  pink: "text-pink-700",
  rose: "text-rose-700",
  black: "text-black-700",
  gray: "text-gray-700",
};

export const borderLColors = {
  white: "border-l-white",
  red: "border-l-red-500",
  orange: "border-l-orange-500",
  amber: "border-l-amber-500",
  yellow: "border-l-yellow-500",
  lime: "border-l-lime-500",
  green: "border-l-green-500",
  emerald: "border-l-emerald-500",
  teal: "border-l-teal-500",
  cyan: "border-l-cyan-500",
  sky: "border-l-sky-500",
  blue: "border-l-blue-500",
  indigo: "border-l-indigo-500",
  violet: "border-l-violet-500",
  purple: "border-l-purple-500",
  fuchsia: "border-l-fuchsia-500",
  pink: "border-l-pink-500",
  rose: "border-l-rose-500",
  black: "border-l-black-500",
  gray: "border-l-gray-500",
};

export const nodeColors: { [char: string]: string } = {
  prompts: "#4367BF",
  llms: "#6344BE",
  chains: "#FE7500",
  agents: "#903BBE",
  tools: "#FF3434",
  memories: "#F5B85A",
  advanced: "#000000",
  chat: "#198BF6",
  thought: "#272541",
  embeddings: "#42BAA7",
  documentloaders: "#7AAE42",
  vectorstores: "#AA8742",
  textsplitters: "#B47CB5",
  toolkits: "#DB2C2C",
  wrappers: "#E6277A",
  utilities: "#31A3CC",
  output_parsers: "#E6A627",
  str: "#049524",
  retrievers: "#e6b25a",
  unknown: "#9CA3AF",
};

export const nodeNames: { [char: string]: string } = {
  prompts: "Prompts",
  llms: "LLMs",
  chains: "Chains",
  agents: "Agents",
  tools: "Tools",
  memories: "Memories",
  advanced: "Advanced",
  chat: "Chat",
  embeddings: "Embeddings",
  documentloaders: "Loaders",
  vectorstores: "Vector Stores",
  toolkits: "Toolkits",
  wrappers: "Wrappers",
  textsplitters: "Text Splitters",
  retrievers: "Retrievers",
  utilities: "Utilities",
  output_parsers: "Output Parsers",
  unknown: "Unknown",
};

export const nodeIconsLucide: {
  [char: string]: React.ForwardRefExoticComponent<
    ComponentType<SVGProps<SVGSVGElement>>
  >;
} = {
  Chroma: ChromaIcon as React.ForwardRefExoticComponent<
    ComponentType<SVGProps<SVGSVGElement>>
  >,
  AirbyteJSONLoader: AirbyteIcon as React.ForwardRefExoticComponent<
    ComponentType<SVGProps<SVGSVGElement>>
  >,
  Anthropic: AnthropicIcon as React.ForwardRefExoticComponent<
    ComponentType<SVGProps<SVGSVGElement>>
  >,
  ChatAnthropic: AnthropicIcon as React.ForwardRefExoticComponent<
    ComponentType<SVGProps<SVGSVGElement>>
  >,
  BingSearchAPIWrapper: BingIcon as React.ForwardRefExoticComponent<
    ComponentType<SVGProps<SVGSVGElement>>
  >,
  BingSearchRun: BingIcon as React.ForwardRefExoticComponent<
    ComponentType<SVGProps<SVGSVGElement>>
  >,
  Cohere: CohereIcon as React.ForwardRefExoticComponent<
    ComponentType<SVGProps<SVGSVGElement>>
  >,
  CohereEmbeddings: CohereIcon as React.ForwardRefExoticComponent<
    ComponentType<SVGProps<SVGSVGElement>>
  >,
  EverNoteLoader: EvernoteIcon as React.ForwardRefExoticComponent<
    ComponentType<SVGProps<SVGSVGElement>>
  >,
  FacebookChatLoader: FBIcon as React.ForwardRefExoticComponent<
    ComponentType<SVGProps<SVGSVGElement>>
  >,
  GitbookLoader: GitBookIcon as React.ForwardRefExoticComponent<
    ComponentType<SVGProps<SVGSVGElement>>
  >,
  GoogleSearchAPIWrapper: GoogleIcon as React.ForwardRefExoticComponent<
    ComponentType<SVGProps<SVGSVGElement>>
  >,
  GoogleSearchResults: GoogleIcon as React.ForwardRefExoticComponent<
    ComponentType<SVGProps<SVGSVGElement>>
  >,
  GoogleSearchRun: GoogleIcon as React.ForwardRefExoticComponent<
    ComponentType<SVGProps<SVGSVGElement>>
  >,
  HNLoader: HackerNewsIcon as React.ForwardRefExoticComponent<
    ComponentType<SVGProps<SVGSVGElement>>
  >,
  HuggingFaceHub: HuggingFaceIcon as React.ForwardRefExoticComponent<
    ComponentType<SVGProps<SVGSVGElement>>
  >,
  HuggingFaceEmbeddings: HuggingFaceIcon as React.ForwardRefExoticComponent<
    ComponentType<SVGProps<SVGSVGElement>>
  >,
  IFixitLoader: IFixIcon as React.ForwardRefExoticComponent<
    ComponentType<SVGProps<SVGSVGElement>>
  >,
  Meta: MetaIcon as React.ForwardRefExoticComponent<
    ComponentType<SVGProps<SVGSVGElement>>
  >,
  Midjorney: MidjourneyIcon as React.ForwardRefExoticComponent<
    ComponentType<SVGProps<SVGSVGElement>>
  >,
  MongoDBAtlasVectorSearch: MongoDBIcon as React.ForwardRefExoticComponent<
    ComponentType<SVGProps<SVGSVGElement>>
  >,
  NotionDirectoryLoader: NotionIcon as React.ForwardRefExoticComponent<
    ComponentType<SVGProps<SVGSVGElement>>
  >,
  ChatOpenAI: OpenAiIcon as React.ForwardRefExoticComponent<
    ComponentType<SVGProps<SVGSVGElement>>
  >,
  OpenAI: OpenAiIcon as React.ForwardRefExoticComponent<
    ComponentType<SVGProps<SVGSVGElement>>
  >,
  OpenAIEmbeddings: OpenAiIcon as React.ForwardRefExoticComponent<
    ComponentType<SVGProps<SVGSVGElement>>
  >,
  Pinecone: PineconeIcon as React.ForwardRefExoticComponent<
    ComponentType<SVGProps<SVGSVGElement>>
  >,
  Qdrant: QDrantIcon as React.ForwardRefExoticComponent<
    ComponentType<SVGProps<SVGSVGElement>>
  >,
  Searx: SearxIcon as React.ForwardRefExoticComponent<
    ComponentType<SVGProps<SVGSVGElement>>
  >,
  SlackDirectoryLoader: SlackIcon as React.ForwardRefExoticComponent<
    ComponentType<SVGProps<SVGSVGElement>>
  >,
  SupabaseVectorStore: SupabaseIcon as React.ForwardRefExoticComponent<
    ComponentType<SVGProps<SVGSVGElement>>
  >,
  VertexAI: VertexAIIcon as React.ForwardRefExoticComponent<
    ComponentType<SVGProps<SVGSVGElement>>
  >,
  ChatVertexAI: VertexAIIcon as React.ForwardRefExoticComponent<
    ComponentType<SVGProps<SVGSVGElement>>
  >,
  agents: Rocket as React.ForwardRefExoticComponent<
    ComponentType<SVGProps<SVGSVGElement>>
  >,
  chains: Link as React.ForwardRefExoticComponent<
    ComponentType<SVGProps<SVGSVGElement>>
  >,
  memories: Cpu as React.ForwardRefExoticComponent<
    ComponentType<SVGProps<SVGSVGElement>>
  >,
  llms: Lightbulb as React.ForwardRefExoticComponent<
    ComponentType<SVGProps<SVGSVGElement>>
  >,
  prompts: TerminalSquare as React.ForwardRefExoticComponent<
    ComponentType<SVGProps<SVGSVGElement>>
  >,
  tools: Wrench as React.ForwardRefExoticComponent<
    ComponentType<SVGProps<SVGSVGElement>>
  >,
  advanced: Laptop2 as React.ForwardRefExoticComponent<
    ComponentType<SVGProps<SVGSVGElement>>
  >,
  chat: MessageCircle as React.ForwardRefExoticComponent<
    ComponentType<SVGProps<SVGSVGElement>>
  >,
  embeddings: Fingerprint as React.ForwardRefExoticComponent<
    ComponentType<SVGProps<SVGSVGElement>>
  >,
  documentloaders: Paperclip as React.ForwardRefExoticComponent<
    ComponentType<SVGProps<SVGSVGElement>>
  >,
  vectorstores: Layers as React.ForwardRefExoticComponent<
    ComponentType<SVGProps<SVGSVGElement>>
  >,
  toolkits: Hammer as React.ForwardRefExoticComponent<
    ComponentType<SVGProps<SVGSVGElement>>
  >,
  textsplitters: Scissors as React.ForwardRefExoticComponent<
    ComponentType<SVGProps<SVGSVGElement>>
  >,
  wrappers: Gift as React.ForwardRefExoticComponent<
    ComponentType<SVGProps<SVGSVGElement>>
  >,
  utilities: Wand2 as React.ForwardRefExoticComponent<
    ComponentType<SVGProps<SVGSVGElement>>
  >,
  output_parsers: Compass as React.ForwardRefExoticComponent<
    ComponentType<SVGProps<SVGSVGElement>>
  >,
  retrievers: FileSearch as React.ForwardRefExoticComponent<
    ComponentType<SVGProps<SVGSVGElement>>
  >,
  unknown: HelpCircle as React.ForwardRefExoticComponent<
    ComponentType<SVGProps<SVGSVGElement>>
  >,
};

export const gradients = [
  "bg-gradient-to-br from-gray-800 via-rose-700 to-violet-900",
  "bg-gradient-to-br from-green-200 via-green-300 to-blue-500",
  "bg-gradient-to-br from-yellow-200 via-yellow-400 to-yellow-700",
  "bg-gradient-to-br from-green-200 via-green-400 to-purple-700",
  "bg-gradient-to-br from-blue-100 via-blue-300 to-blue-500",
  "bg-gradient-to-br from-purple-400 to-yellow-400",
  "bg-gradient-to-br from-red-800 via-yellow-600 to-yellow-500",
  "bg-gradient-to-br from-blue-300 via-green-200 to-yellow-300",
  "bg-gradient-to-br from-blue-700 via-blue-800 to-gray-900",
  "bg-gradient-to-br from-green-300 to-purple-400",
  "bg-gradient-to-br from-yellow-200 via-pink-200 to-pink-400",
  "bg-gradient-to-br from-green-500 to-green-700",
  "bg-gradient-to-br from-rose-400 via-fuchsia-500 to-indigo-500",
  "bg-gradient-to-br from-sky-400 to-blue-500",
  "bg-gradient-to-br from-green-200 via-green-400 to-green-500",
  "bg-gradient-to-br from-red-400 via-gray-300 to-blue-500",
  "bg-gradient-to-br from-gray-900 to-gray-600 bg-gradient-to-r",
  "bg-gradient-to-br from-rose-500 via-red-400 to-red-500",
  "bg-gradient-to-br from-fuchsia-600 to-pink-600",
  "bg-gradient-to-br from-emerald-500 to-lime-600",
  "bg-gradient-to-br from-rose-500 to-indigo-700",
  "bg-gradient-to-br bg-gradient-to-tr from-violet-500 to-orange-300",
  "bg-gradient-to-br from-gray-900 via-purple-900 to-violet-600",
  "bg-gradient-to-br from-yellow-200 via-red-500 to-fuchsia-500",
  "bg-gradient-to-br from-sky-400 to-indigo-900",
  "bg-gradient-to-br from-amber-200 via-violet-600 to-sky-900",
  "bg-gradient-to-br from-amber-700 via-orange-300 to-rose-800",
  "bg-gradient-to-br from-gray-300 via-fuchsia-600 to-orange-600",
  "bg-gradient-to-br from-fuchsia-500 via-red-600 to-orange-400",
  "bg-gradient-to-br from-sky-400 via-rose-400 to-lime-400",
  "bg-gradient-to-br from-lime-600 via-yellow-300 to-red-600",
];

export const bgColors = {
  white: "bg-white",
  red: "bg-red-100",
  orange: "bg-orange-100",
  amber: "bg-amber-100",
  yellow: "bg-yellow-100",
  lime: "bg-lime-100",
  green: "bg-green-100",
  emerald: "bg-emerald-100",
  teal: "bg-teal-100",
  cyan: "bg-cyan-100",
  sky: "bg-sky-100",
  blue: "bg-blue-100",
  indigo: "bg-indigo-100",
  violet: "bg-violet-100",
  purple: "bg-purple-100",
  fuchsia: "bg-fuchsia-100",
  pink: "bg-pink-100",
  rose: "bg-rose-100",
  black: "bg-black-100",
  gray: "bg-gray-100",
};

export const bgColorsHover = {
  white: "hover:bg-white",
  black: "hover:bg-black-50",
  gray: "hover:bg-gray-50",
  red: "hover:bg-red-50",
  orange: "hover:bg-orange-50",
  amber: "hover:bg-amber-50",
  yellow: "hover:bg-yellow-50",
  lime: "hover:bg-lime-50",
  green: "hover:bg-green-50",
  emerald: "hover:bg-emerald-50",
  teal: "hover:bg-teal-50",
  cyan: "hover:bg-cyan-50",
  sky: "hover:bg-sky-50",
  blue: "hover:bg-blue-50",
  indigo: "hover:bg-indigo-50",
  violet: "hover:bg-violet-50",
  purple: "hover:bg-purple-50",
  fuchsia: "hover:bg-fuchsia-50",
  pink: "hover:bg-pink-50",
  rose: "hover:bg-rose-50",
};

export const textColorsHex = {
  red: "rgb(185 28 28)",
  orange: "rgb(194 65 12)",
  amber: "rgb(180 83 9)",
  yellow: "rgb(161 98 7)",
  lime: "rgb(77 124 15)",
  green: "rgb(21 128 61)",
  emerald: "rgb(4 120 87)",
  teal: "rgb(15 118 110)",
  cyan: "rgb(14 116 144)",
  sky: "rgb(3 105 161)",
  blue: "rgb(29 78 216)",
  indigo: "rgb(67 56 202)",
  violet: "rgb(109 40 217)",
  purple: "rgb(126 34 206)",
  fuchsia: "rgb(162 28 175)",
  pink: "rgb(190 24 93)",
  rose: "rgb(190 18 60)",
};

export const bgColorsHex = {
  red: "rgb(254 226 226)",
  orange: "rgb(255 237 213)",
  amber: "rgb(254 243 199)",
  yellow: "rgb(254 249 195)",
  lime: "rgb(236 252 203)",
  green: "rgb(220 252 231)",
  emerald: "rgb(209 250 229)",
  teal: "rgb(204 251 241)",
  cyan: "rgb(207 250 254)",
  sky: "rgb(224 242 254)",
  blue: "rgb(219 234 254)",
  indigo: "rgb(224 231 255)",
  violet: "rgb(237 233 254)",
  purple: "rgb(243 232 255)",
  fuchsia: "rgb(250 232 255)",
  pink: "rgb(252 231 243)",
  rose: "rgb(255 228 230)",
};

export const taskTypeMap: { [key: string]: string } = {
  MULTICLASS_CLASSIFICATION: "Multiclass Classification",
};

const charWidths: { [char: string]: number } = {
  " ": 0.2,
  "!": 0.2,
  '"': 0.3,
  "#": 0.5,
  $: 0.5,
  "%": 0.5,
  "&": 0.5,
  "(": 0.2,
  ")": 0.2,
  "*": 0.5,
  "+": 0.5,
  ",": 0.2,
  "-": 0.2,
  ".": 0.1,
  "/": 0.5,
  ":": 0.2,
  ";": 0.2,
  "<": 0.5,
  "=": 0.5,
  ">": 0.5,
  "?": 0.2,
  "@": 0.5,
  "[": 0.2,
  "\\": 0.5,
  "]": 0.2,
  "^": 0.5,
  _: 0.2,
  "`": 0.5,
  "{": 0.2,
  "|": 0.2,
  "}": 0.2,
  "~": 0.5,
};

for (let i = 65; i <= 90; i++) {
  charWidths[String.fromCharCode(i)] = 0.6;
}
for (let i = 97; i <= 122; i++) {
  charWidths[String.fromCharCode(i)] = 0.5;
}

export function measureTextWidth(text: string, fontSize: number) {
  let wordWidth = 0;
  for (let j = 0; j < text.length; j++) {
    let char = text[j];
    let charWidth = charWidths[char] || 0.5;
    wordWidth += charWidth * fontSize;
  }
  return wordWidth;
}

export function cn(...inputs: ClassValue[]) {
  return twMerge(clsx(inputs));
}

export function measureTextHeight(
  text: string,
  width: number,
  fontSize: number
) {
  const charHeight = fontSize;
  const lineHeight = charHeight * 1.5;
  const words = text.split(" ");
  let lineWidth = 0;
  let totalHeight = 0;
  for (let i = 0; i < words.length; i++) {
    let word = words[i];
    let wordWidth = measureTextWidth(word, fontSize);
    if (lineWidth + wordWidth + charWidths[" "] * fontSize <= width) {
      lineWidth += wordWidth + charWidths[" "] * fontSize;
    } else {
      totalHeight += lineHeight;
      lineWidth = wordWidth;
    }
  }
  totalHeight += lineHeight;
  return totalHeight;
}

export function toCamelCase(str: string) {
  return str
    .split(" ")
    .map((word, index) =>
      index === 0
        ? word.toLowerCase()
        : word[0].toUpperCase() + word.slice(1).toLowerCase()
    )
    .join("");
}
export function toFirstUpperCase(str: string) {
  return str
    .split(" ")
    .map((word, index) => word[0].toUpperCase() + word.slice(1).toLowerCase())
    .join("");
}

export function snakeToSpaces(str: string) {
  return str.split("_").join(" ");
}

export function toNormalCase(str: string) {
  let result = str
    .split("_")
    .map((word, index) => {
      if (index === 0) {
        return word[0].toUpperCase() + word.slice(1).toLowerCase();
      }
      return word.toLowerCase();
    })
    .join(" ");

  return result
    .split("-")
    .map((word, index) => {
      if (index === 0) {
        return word[0].toUpperCase() + word.slice(1).toLowerCase();
      }
      return word.toLowerCase();
    })
    .join(" ");
}

export function normalCaseToSnakeCase(str: string) {
  return str
    .split(" ")
    .map((word, index) => {
      if (index === 0) {
        return word[0].toUpperCase() + word.slice(1).toLowerCase();
      }
      return word.toLowerCase();
    })
    .join("_");
}

export function roundNumber(x: number, decimals: number) {
  return Math.round(x * Math.pow(10, decimals)) / Math.pow(10, decimals);
}

export function getConnectedNodes(edge: Edge, nodes: Array<Node>): Array<Node> {
  const sourceId = edge.source;
  const targetId = edge.target;
  return nodes.filter((node) => node.id === targetId || node.id === sourceId);
}

export function isValidConnection(
  { source, target, sourceHandle, targetHandle }: Connection,
  reactFlowInstance: ReactFlowInstance
) {
  if (
    targetHandle
      .split("|")[0]
      .split(";")
      .some((n) => n === sourceHandle.split("|")[0]) ||
    sourceHandle
      .split("|")
      .slice(2)
      .some((t) =>
        targetHandle
          .split("|")[0]
          .split(";")
          .some((n) => n === t)
      ) ||
    targetHandle.split("|")[0] === "str"
  ) {
    let targetNode = reactFlowInstance?.getNode(target)?.data?.node;
    if (!targetNode) {
      if (
        !reactFlowInstance
          .getEdges()
          .find((e) => e.targetHandle === targetHandle)
      ) {
        return true;
      }
    } else if (
      (!targetNode.template[targetHandle.split("|")[1]].list &&
        !reactFlowInstance
          .getEdges()
          .find((e) => e.targetHandle === targetHandle)) ||
      targetNode.template[targetHandle.split("|")[1]].list
    ) {
      return true;
    }
  }
  return false;
}

export function removeApiKeys(flow: FlowType): FlowType {
  let cleanFLow = _.cloneDeep(flow);
  cleanFLow.data.nodes.forEach((node) => {
    for (const key in node.data.node.template) {
      if (node.data.node.template[key].password) {
        node.data.node.template[key].value = "";
      }
    }
  });
  return cleanFLow;
}

export function updateObject<T extends Record<string, any>>(
  reference: T,
  objectToUpdate: T
): T {
  let clonedObject = _.cloneDeep(objectToUpdate);
  // Loop through each key in the object to update
  for (const key in clonedObject) {
    // If the key is not in the reference object, delete it
    if (!(key in reference)) {
      delete clonedObject[key];
    }
  }
  // Loop through each key in the reference object
  for (const key in reference) {
    // If the key is not in the object to update, add it
    if (!(key in clonedObject)) {
      clonedObject[key] = reference[key];
    }
  }
  return clonedObject;
}

export function debounce(func, wait) {
  let timeout;
  return function (...args) {
    const context = this;
    clearTimeout(timeout);
    timeout = setTimeout(() => func.apply(context, args), wait);
  };
}

export function updateTemplate(
  reference: APITemplateType,
  objectToUpdate: APITemplateType
): APITemplateType {
  let clonedObject: APITemplateType = _.cloneDeep(reference);

  // Loop through each key in the reference object
  for (const key in clonedObject) {
    // If the key is not in the object to update, add it
    if (objectToUpdate[key] && objectToUpdate[key].value) {
      clonedObject[key].value = objectToUpdate[key].value;
    }
    if (
      objectToUpdate[key] &&
      objectToUpdate[key].advanced !== null &&
      objectToUpdate[key].advanced !== undefined
    ) {
      clonedObject[key].advanced = objectToUpdate[key].advanced;
    }
  }
  return clonedObject;
}

interface languageMap {
  [key: string]: string | undefined;
}

export const programmingLanguages: languageMap = {
  javascript: ".js",
  python: ".py",
  java: ".java",
  c: ".c",
  cpp: ".cpp",
  "c++": ".cpp",
  "c#": ".cs",
  ruby: ".rb",
  php: ".php",
  swift: ".swift",
  "objective-c": ".m",
  kotlin: ".kt",
  typescript: ".ts",
  go: ".go",
  perl: ".pl",
  rust: ".rs",
  scala: ".scala",
  haskell: ".hs",
  lua: ".lua",
  shell: ".sh",
  sql: ".sql",
  html: ".html",
  css: ".css",
  // add more file extensions here, make sure the key is same as language prop in CodeBlock.tsx component
};

export function toTitleCase(str: string) {
  let result = str
    .split("_")
    .map((word, index) => {
      if (index === 0) {
        return checkUpperWords(
          word[0].toUpperCase() + word.slice(1).toLowerCase()
        );
      }
      return checkUpperWords(word.toLowerCase());
    })
    .join(" ");

  return result
    .split("-")
    .map((word, index) => {
      if (index === 0) {
        return checkUpperWords(
          word[0].toUpperCase() + word.slice(1).toLowerCase()
        );
      }
      return checkUpperWords(word.toLowerCase());
    })
    .join(" ");
}

export const upperCaseWords: string[] = ["llm", "uri"];
export function checkUpperWords(str: string) {
  const words = str.split(" ").map((word) => {
    return upperCaseWords.includes(word.toLowerCase())
      ? word.toUpperCase()
      : word[0].toUpperCase() + word.slice(1).toLowerCase();
  });

  return words.join(" ");
}

export function updateIds(newFlow, getNodeId) {
  let idsMap = {};

  newFlow.nodes.forEach((n: NodeType) => {
    // Generate a unique node ID
    let newId = getNodeId(n.data.type);
    idsMap[n.id] = newId;
    n.id = newId;
    n.data.id = newId;
    // Add the new node to the list of nodes in state
  });

  newFlow.edges.forEach((e) => {
    e.source = idsMap[e.source];
    e.target = idsMap[e.target];
    let sourceHandleSplitted = e.sourceHandle.split("|");
    e.sourceHandle =
      sourceHandleSplitted[0] +
      "|" +
      e.source +
      "|" +
      sourceHandleSplitted.slice(2).join("|");
    let targetHandleSplitted = e.targetHandle.split("|");
    e.targetHandle =
      targetHandleSplitted.slice(0, -1).join("|") + "|" + e.target;
    e.id =
      "reactflow__edge-" +
      e.source +
      e.sourceHandle +
      "-" +
      e.target +
      e.targetHandle;
  });
}

export function groupByFamily(data, baseClasses, left, type) {
  let parentOutput: string;
  let arrOfParent: string[] = [];
  let arrOfType: { family: string; type: string; component: string }[] = [];
  let arrOfLength: { length: number; type: string }[] = [];
  let lastType = "";
  Object.keys(data).map((d) => {
    Object.keys(data[d]).map((n) => {
      try {
        if (
          data[d][n].base_classes.some((r) =>
            baseClasses.split("\n").includes(r)
          )
        ) {
          arrOfParent.push(d);
        }
        if (n === type) {
          parentOutput = d;
        }

        if (d !== lastType) {
          arrOfLength.push({
            length: Object.keys(data[d]).length,
            type: d,
          });

          lastType = d;
        }
      } catch (e) {
        console.log(e);
      }
    });
  });

  Object.keys(data).map((d) => {
    Object.keys(data[d]).map((n) => {
      try {
        baseClasses.split("\n").forEach((tol) => {
          data[d][n].base_classes.forEach((data) => {
            if (tol == data) {
              arrOfType.push({
                family: d,
                type: data,
                component: n,
              });
            }
          });
        });
      } catch (e) {
        console.log(e);
      }
    });
  });

  if (left === false) {
    let groupedBy = arrOfType.filter((object, index, self) => {
      const foundIndex = self.findIndex(
        (o) => o.family === object.family && o.type === object.type
      );
      return foundIndex === index;
    });

    return groupedBy.reduce((result, item) => {
      const existingGroup = result.find(
        (group) => group.family === item.family
      );

      if (existingGroup) {
        existingGroup.type += `, ${item.type}`;
      } else {
        result.push({
          family: item.family,
          type: item.type,
          component: item.component,
        });
      }

      if (left === false) {
        let resFil = result.filter((group) => group.family === parentOutput);
        result = resFil;
      }

      return result;
    }, []);
  } else {
    const groupedArray = [];
    const groupedData = {};

    arrOfType.forEach((item) => {
      const { family, type, component } = item;
      const key = `${family}-${type}`;

      if (!groupedData[key]) {
        groupedData[key] = { family, type, component: [component] };
      } else {
        groupedData[key].component.push(component);
      }
    });

    for (const key in groupedData) {
      groupedArray.push(groupedData[key]);
    }

    groupedArray.forEach((object, index, self) => {
      const findObj = arrOfLength.find((x) => x.type === object.family);
      if (object.component.length === findObj.length) {
        self[index]["type"] = "";
      } else {
        self[index]["type"] = object.component.join(", ");
      }
    });
    return groupedArray;
  }
}

export function buildInputs(tabsState, id) {
  return tabsState &&
    tabsState[id] &&
    tabsState[id].formKeysData &&
    tabsState[id].formKeysData.input_keys &&
    Object.keys(tabsState[id].formKeysData.input_keys).length > 0
    ? JSON.stringify(tabsState[id].formKeysData.input_keys)
    : '{"input": "message"}';
}

export function buildTweaks(flow) {
  return flow.data.nodes.reduce((acc, node) => {
    acc[node.data.id] = {};
    return acc;
  }, {});
}
export function validateNode(
  n: NodeType,
  reactFlowInstance: ReactFlowInstance
): Array<string> {
  if (!n.data?.node?.template || !Object.keys(n.data.node.template)) {
    return [
      "We've noticed a potential issue with a node in the flow. Please review it and, if necessary, submit a bug report with your exported flow file. Thank you for your help!",
    ];
  }

  const {
    type,
    node: { template },
  } = n.data;

  return Object.keys(template).reduce(
    (errors: Array<string>, t) =>
      errors.concat(
        template[t].required &&
          template[t].show &&
          (template[t].value === undefined ||
            template[t].value === null ||
            template[t].value === "") &&
          !reactFlowInstance
            .getEdges()
            .some(
              (e) =>
                e.targetHandle.split("|")[1] === t &&
                e.targetHandle.split("|")[2] === n.id
            )
          ? [
              `${type} is missing ${
                template.display_name || toNormalCase(template[t].name)
              }.`,
            ]
          : []
      ),
    [] as string[]
  );
}

export function validateNodes(reactFlowInstance: ReactFlowInstance) {
  if (reactFlowInstance.getNodes().length === 0) {
    return [
      "No nodes found in the flow. Please add at least one node to the flow.",
    ];
  }
  return reactFlowInstance
    .getNodes()
    .flatMap((n: NodeType) => validateNode(n, reactFlowInstance));
}

export function getRandomElement<T>(array: T[]): T {
  return array[Math.floor(Math.random() * array.length)];
}
export function getRandomDescription(): string {
  return getRandomElement(DESCRIPTIONS);
}

export function getRandomName(
  retry: number = 0,
  noSpace: boolean = false,
  maxRetries: number = 3
): string {
  const left: string[] = ADJECTIVES;
  const right: string[] = NOUNS;

  const lv = getRandomElement(left);
  const rv = getRandomElement(right);

  // Condition to avoid "boring wozniak"
  if (lv === "boring" && rv === "wozniak") {
    if (retry < maxRetries) {
      return getRandomName(retry + 1, noSpace, maxRetries);
    } else {
      console.warn("Max retries reached, returning as is");
    }
  }

  // Append a suffix if retrying and noSpace is true
  if (retry > 0 && noSpace) {
    const retrySuffix = Math.floor(Math.random() * 10);
    return `${lv}_${rv}${retrySuffix}`;
  }

  // Construct the final name
  let final_name = noSpace ? `${lv}_${rv}` : `${lv} ${rv}`;
  // Return title case final name
  return toTitleCase(final_name);
}

export function getRandomKeyByssmm(): string {
  const now = new Date();
  const seconds = String(now.getSeconds()).padStart(2, "0");
  const milliseconds = String(now.getMilliseconds()).padStart(3, "0");
  return seconds + milliseconds + Math.abs(Math.floor(Math.random() * 10001));
}

export const INVALID_CHARACTERS = [
  " ",
  ",",
  ".",
  ":",
  ";",
  "!",
  "?",
  "/",
  "\\",
  "(",
  ")",
  "[",
  "]",
  "\n",
];

export const regexHighlight = /\{([^}]+)\}/g;

export const varHighlightHTML = ({ name }: IVarHighlightType) => {
  const html = `<div class="inline-flex items-center justify-center rounded-md font-medium text-primary bg-muted pb-1">
  <span class='opacity-60 pl-1'>{</span>
  <span>${name}</span>
  <span class='opacity-60 pr-1'>}</span>
</div>`;
  return html;
};<|MERGE_RESOLUTION|>--- conflicted
+++ resolved
@@ -1,30 +1,3 @@
-<<<<<<< HEAD
-=======
-import { Connection, Edge, Node, ReactFlowInstance } from "reactflow";
-import { FlowType, NodeType } from "./types/flow";
-import { APITemplateType } from "./types/api";
-import _ from "lodash";
-import { ChromaIcon } from "./icons/ChromaIcon";
-import { AnthropicIcon } from "./icons/Anthropic";
-import { AirbyteIcon } from "./icons/Airbyte";
-import { BingIcon } from "./icons/Bing";
-import { CohereIcon } from "./icons/Cohere";
-import { EvernoteIcon } from "./icons/Evernote";
-import { FBIcon } from "./icons/FacebookMessenger";
-import { GitBookIcon } from "./icons/GitBook";
-import { GoogleIcon } from "./icons/Google";
-import { HackerNewsIcon } from "./icons/hackerNews";
-import { HuggingFaceIcon } from "./icons/HuggingFace";
-import { IFixIcon } from "./icons/IFixIt";
-import { MetaIcon } from "./icons/Meta";
-import { MidjourneyIcon } from "./icons/Midjorney";
-import { NotionIcon } from "./icons/Notion";
-import { OpenAiIcon } from "./icons/OpenAi";
-import { QDrantIcon } from "./icons/QDrant";
-import { SearxIcon } from "./icons/Searx";
-import { SlackIcon } from "./icons/Slack";
-import { PineconeIcon } from "./icons/Pinecone";
->>>>>>> 6ff7ac08
 import clsx, { ClassValue } from "clsx";
 import _ from "lodash";
 import {
@@ -60,7 +33,6 @@
 import { FBIcon } from "./icons/FacebookMessenger";
 import { GitBookIcon } from "./icons/GitBook";
 import { GoogleIcon } from "./icons/Google";
-import { HugginFaceIcon } from "./icons/HuggingFace";
 import { IFixIcon } from "./icons/IFixIt";
 import { MetaIcon } from "./icons/Meta";
 import { MidjourneyIcon } from "./icons/Midjorney";
