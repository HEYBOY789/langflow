from typing import Dict, List, Optional, Type

from langchain import utilities

from langflow.custom.customs import get_custom_nodes
from langflow.interface.base import LangChainTypeCreator
from langflow.interface.importing.utils import import_class
from langflow.services.deps import get_settings_service

from langflow.template.frontend_node.utilities import UtilitiesFrontendNode
from loguru import logger
from langflow.utils.util import build_template_from_class


class UtilityCreator(LangChainTypeCreator):
    type_name: str = "utilities"

    @property
    def frontend_node_class(self) -> Type[UtilitiesFrontendNode]:
        return UtilitiesFrontendNode

    @property
    def type_to_loader_dict(self) -> Dict:
        """
        Returns a dictionary mapping utility names to their corresponding loader classes.
        If the dictionary has not been created yet, it is created by importing all utility classes
        from the langchain.chains module and filtering them according to the settings.utilities list.
        """
        if self.type_dict is None:
            settings_service = get_settings_service()
<<<<<<< HEAD
            self.type_dict = {
                utility_name: import_class(f"langchain.utilities.{utility_name}") for utility_name in utilities.__all__
            }
=======
            self.type_dict = {}
            for utility_name in utilities.__all__:
                try:
                    imported = import_class(f"langchain.utilities.{utility_name}")
                    self.type_dict[utility_name] = imported
                except Exception:
                    pass

>>>>>>> 34131000
            self.type_dict["SQLDatabase"] = utilities.SQLDatabase
            # Filter according to settings.utilities
            self.type_dict = {
                name: utility
                for name, utility in self.type_dict.items()
                if name in settings_service.settings.UTILITIES or settings_service.settings.DEV
            }

        return self.type_dict

    def get_signature(self, name: str) -> Optional[Dict]:
        """Get the signature of a utility."""
        try:
            custom_nodes = get_custom_nodes(self.type_name)
            if name in custom_nodes.keys():
                return custom_nodes[name]
            return build_template_from_class(name, self.type_to_loader_dict)
        except ValueError as exc:
            raise ValueError(f"Utility {name} not found") from exc

        except AttributeError as exc:
            logger.error(f"Utility {name} not loaded: {exc}")
            return None

    def to_list(self) -> List[str]:
        return list(self.type_to_loader_dict.keys())


utility_creator = UtilityCreator()<|MERGE_RESOLUTION|>--- conflicted
+++ resolved
@@ -1,14 +1,13 @@
 from typing import Dict, List, Optional, Type
 
 from langchain import utilities
+from loguru import logger
 
 from langflow.custom.customs import get_custom_nodes
 from langflow.interface.base import LangChainTypeCreator
 from langflow.interface.importing.utils import import_class
 from langflow.services.deps import get_settings_service
-
 from langflow.template.frontend_node.utilities import UtilitiesFrontendNode
-from loguru import logger
 from langflow.utils.util import build_template_from_class
 
 
@@ -28,11 +27,6 @@
         """
         if self.type_dict is None:
             settings_service = get_settings_service()
-<<<<<<< HEAD
-            self.type_dict = {
-                utility_name: import_class(f"langchain.utilities.{utility_name}") for utility_name in utilities.__all__
-            }
-=======
             self.type_dict = {}
             for utility_name in utilities.__all__:
                 try:
@@ -41,7 +35,6 @@
                 except Exception:
                     pass
 
->>>>>>> 34131000
             self.type_dict["SQLDatabase"] = utilities.SQLDatabase
             # Filter according to settings.utilities
             self.type_dict = {
