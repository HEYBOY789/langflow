--- conflicted
+++ resolved
@@ -1,24 +1,18 @@
 from typing import List, Union
-from langflow import CustomComponent
 
-from metaphor_python import Metaphor  # type: ignore
-from langchain.tools import Tool
 from langchain.agents import tool
 from langchain.agents.agent_toolkits.base import BaseToolkit
+from langchain.tools import Tool
+from metaphor_python import Metaphor  # type: ignore
+
+from langflow import CustomComponent
 
 
 class MetaphorToolkit(CustomComponent):
     display_name: str = "Metaphor"
     description: str = "Metaphor Toolkit"
-<<<<<<< HEAD
     documentation = "https://python.langchain.com/docs/integrations/tools/metaphor_search"
-    beta = True
-=======
-    documentation = (
-        "https://python.langchain.com/docs/integrations/tools/metaphor_search"
-    )
     beta: bool = True
->>>>>>> 34131000
     # api key should be password = True
     field_config = {
         "metaphor_api_key": {"display_name": "Metaphor API Key", "password": True},
