--- conflicted
+++ resolved
@@ -740,11 +740,7 @@
         vertex = self.get_vertex(vertex_id)
         try:
             if not vertex.frozen or not vertex._built:
-<<<<<<< HEAD
-                await vertex.build(user_id=user_id, inputs=inputs_dict, files=files)
-=======
-                await vertex.build(user_id=user_id, inputs=inputs_dict, fallback_to_env_vars=fallback_to_env_vars)
->>>>>>> ece36867
+                await vertex.build(user_id=user_id, inputs=inputs_dict,files=files, fallback_to_env_vars=fallback_to_env_vars)
 
             if vertex.result is not None:
                 params = vertex._built_object_repr()
